# python package version
# should match r"^__version__ = '(?P<version>[^']+)'$" for setup.py
<<<<<<< HEAD
__version__ = '0.1.4.dev1'
=======
__version__ = '0.2.0-dev'
>>>>>>> 12a54078
<|MERGE_RESOLUTION|>--- conflicted
+++ resolved
@@ -1,7 +1,3 @@
 # python package version
 # should match r"^__version__ = '(?P<version>[^']+)'$" for setup.py
-<<<<<<< HEAD
-__version__ = '0.1.4.dev1'
-=======
 __version__ = '0.2.0-dev'
->>>>>>> 12a54078
